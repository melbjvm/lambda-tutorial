package org.adoptopenjdk.lambda.tutorial.exercise1;

import java.util.List;

/**
 * A collection of functions which should be filled out to make tests pass.
 *
 * Each method should use a single call to shapes.forEach.
 *
 * Lambda Tutorial -- Adopt Open JDK
 * @author Graham Allan grundlefleck at gmail dot com
 */
public class Shapes {

    /**
     * Changes the color of all the given <code>shapes</code>, setting to <code>newColor</code>.
     *
     * Example:
     *   given a list containing [BLUE shape, GREEN shape, BLACK shape]
     *   when this method is called with that list and the color RED
     *   then the list will contain [RED shape, RED shape, RED shape]
     *
     * @see Shape#setColor(Color)
     */
    public static void colorAll(List<Shape> shapes, Color newColor) {
<<<<<<< HEAD
        for (Shape s: shapes) {
            s.setColor(newColor);
        }
=======
        shapes.forEach(s -> s.setColor(newColor));
>>>>>>> e65b0b4c
    }

    /**
     * Creates a String representation of all the given <code>shapes</code>, appending to the given
     * <code>stringBuilder</code>.
     *
     * Uses Shape#toString to create the String representation of each shape.
     *
     * Example:
     *   given a list containing [BLUE shape, GREEN shape, BLACK shape]
     *   when this method is called with that list and an empty StringBuilder
<<<<<<< HEAD
     *   then the StringBuilder's toString method will return "[BLUE][GREEN][BLACK]"
=======
     *   then the StringBuilder's toString method will return "[a BLUE shape][a GREEN shape][a BLACK shape]"
>>>>>>> e65b0b4c
     *
     * @see Shape#toString()
     */
    public static void makeStringOfAllColors(List<Shape> shapes, StringBuilder stringBuilder) {
<<<<<<< HEAD
        for (Shape s: shapes) {
            stringBuilder.append(s);
        }
    }


=======
        shapes.forEach(s -> stringBuilder.append(s));
    }

>>>>>>> e65b0b4c
    /**
     * Changes the color of each given shape to newColor, appending a String representation of the color of all the
     * shapes, as they were before they were changed.
     *
<<<<<<< HEAD
     *
=======
>>>>>>> e65b0b4c
     * Example:
     *   given a list containing [BLUE shape, GREEN shape, BLACK shape]
     *   when this method is called with that list, the color RED, and an empty StringBuilder
     *   then the list will contain [RED shape, RED shape, RED shape]
<<<<<<< HEAD
     *     and the StringBuilder's toString method will return "[BLUE][GREEN][BLACK]"
     *
     * This operation is performed in one pass over the <code>shapes</code> List.
=======
     *     and the StringBuilder's toString method will return "[a BLUE shape][a GREEN shape][a BLACK shape]"
     *
     * This operation is performed in one pass over the <code>shapes</code> List. Note that syntactically a 
     * lambda is similar toan ordinary Java code block. Therefore multiple statements separated by ; are 
     * perfectly legal e.g. <code> (x -> { x.doSomething(); y.doSomethingElse(); });</code> 
>>>>>>> e65b0b4c
     *
     * @see Shape#setColor(Color)
     * @see Shape#toString()
     */
    public static void changeColorAndMakeStringOfOldColors(List<Shape> shapes, Color newColor, StringBuilder stringBuilder) {
<<<<<<< HEAD
        for (Shape s: shapes) {
            stringBuilder.append("[" + s.getColor() + "]");
            s.setColor(newColor);
        }
=======
        shapes.forEach(s -> { stringBuilder.append(s.toString()); s.setColor(newColor); });

>>>>>>> e65b0b4c
    }
}<|MERGE_RESOLUTION|>--- conflicted
+++ resolved
@@ -23,13 +23,7 @@
      * @see Shape#setColor(Color)
      */
     public static void colorAll(List<Shape> shapes, Color newColor) {
-<<<<<<< HEAD
-        for (Shape s: shapes) {
-            s.setColor(newColor);
-        }
-=======
         shapes.forEach(s -> s.setColor(newColor));
->>>>>>> e65b0b4c
     }
 
     /**
@@ -41,63 +35,33 @@
      * Example:
      *   given a list containing [BLUE shape, GREEN shape, BLACK shape]
      *   when this method is called with that list and an empty StringBuilder
-<<<<<<< HEAD
-     *   then the StringBuilder's toString method will return "[BLUE][GREEN][BLACK]"
-=======
      *   then the StringBuilder's toString method will return "[a BLUE shape][a GREEN shape][a BLACK shape]"
->>>>>>> e65b0b4c
      *
      * @see Shape#toString()
      */
     public static void makeStringOfAllColors(List<Shape> shapes, StringBuilder stringBuilder) {
-<<<<<<< HEAD
-        for (Shape s: shapes) {
-            stringBuilder.append(s);
-        }
-    }
-
-
-=======
         shapes.forEach(s -> stringBuilder.append(s));
     }
 
->>>>>>> e65b0b4c
     /**
      * Changes the color of each given shape to newColor, appending a String representation of the color of all the
      * shapes, as they were before they were changed.
      *
-<<<<<<< HEAD
-     *
-=======
->>>>>>> e65b0b4c
      * Example:
      *   given a list containing [BLUE shape, GREEN shape, BLACK shape]
      *   when this method is called with that list, the color RED, and an empty StringBuilder
      *   then the list will contain [RED shape, RED shape, RED shape]
-<<<<<<< HEAD
-     *     and the StringBuilder's toString method will return "[BLUE][GREEN][BLACK]"
-     *
-     * This operation is performed in one pass over the <code>shapes</code> List.
-=======
      *     and the StringBuilder's toString method will return "[a BLUE shape][a GREEN shape][a BLACK shape]"
      *
      * This operation is performed in one pass over the <code>shapes</code> List. Note that syntactically a 
      * lambda is similar toan ordinary Java code block. Therefore multiple statements separated by ; are 
      * perfectly legal e.g. <code> (x -> { x.doSomething(); y.doSomethingElse(); });</code> 
->>>>>>> e65b0b4c
      *
      * @see Shape#setColor(Color)
      * @see Shape#toString()
      */
     public static void changeColorAndMakeStringOfOldColors(List<Shape> shapes, Color newColor, StringBuilder stringBuilder) {
-<<<<<<< HEAD
-        for (Shape s: shapes) {
-            stringBuilder.append("[" + s.getColor() + "]");
-            s.setColor(newColor);
-        }
-=======
         shapes.forEach(s -> { stringBuilder.append(s.toString()); s.setColor(newColor); });
 
->>>>>>> e65b0b4c
     }
 }