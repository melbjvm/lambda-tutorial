--- conflicted
+++ resolved
@@ -1,25 +1,11 @@
 package org.adoptopenjdk.lambda.tutorial.exercise2;
 
-<<<<<<< HEAD
-import java.util.ArrayList;
-=======
->>>>>>> e65b0b4c
 import java.util.List;
 
 public class VotingRules {
     public static List<Person> eligibleVoters(List<Person> potentialVoters, int legalAgeOfVoting) {
-<<<<<<< HEAD
-        List<Person> eligible = new ArrayList<>();
-        for (Person p: potentialVoters) {
-            if (p.age >= legalAgeOfVoting) {
-                eligible.add(p);
-            }
-        }
-        return eligible;
-=======
         return potentialVoters.stream()
             .filter(p -> p.getAge() >= legalAgeOfVoting)
             .collect(Collectors.toList());
->>>>>>> e65b0b4c
     }
 }