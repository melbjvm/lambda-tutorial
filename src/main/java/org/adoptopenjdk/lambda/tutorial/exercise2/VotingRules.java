package org.adoptopenjdk.lambda.tutorial.exercise2;

/*
 * #%L
 * lambda-tutorial
 * %%
 * Copyright (C) 2013 Adopt OpenJDK
 * %%
 * This program is free software: you can redistribute it and/or modify
 * it under the terms of the GNU General Public License as
 * published by the Free Software Foundation, either version 2 of the 
 * License, or (at your option) any later version.
 * 
 * This program is distributed in the hope that it will be useful,
 * but WITHOUT ANY WARRANTY; without even the implied warranty of
 * MERCHANTABILITY or FITNESS FOR A PARTICULAR PURPOSE.  See the
 * GNU General Public License for more details.
 * 
 * You should have received a copy of the GNU General Public 
 * License along with this program.  If not, see
 * <http://www.gnu.org/licenses/gpl-2.0.html>.
 * #L%
 */

import java.util.ArrayList;
import java.util.List;

/**
 * Class representing voting rules in an election
 */
public class VotingRules {
    
    /**
     * Complete this for Exercise_2_Test#getAllPersonsEligibleToVote
     * 
     * @param potentialVoters - voters to filter
     * @param legalAgeOfVoting - age where it's legal to vote
     * @return a list of eligible voters
     */
    public static List<Person> eligibleVoters(List<Person> potentialVoters, int legalAgeOfVoting) {
<<<<<<< HEAD
        List<Person> eligible = new ArrayList<>();
        for (Person p: potentialVoters) {
            if (p.getAge() >= legalAgeOfVoting) {
                eligible.add(p);
            }
        }
        return eligible;
=======
        // [your code here]

        return Collections.emptyList();
>>>>>>> 8bbe0227
    }
}<|MERGE_RESOLUTION|>--- conflicted
+++ resolved
@@ -38,7 +38,6 @@
      * @return a list of eligible voters
      */
     public static List<Person> eligibleVoters(List<Person> potentialVoters, int legalAgeOfVoting) {
-<<<<<<< HEAD
         List<Person> eligible = new ArrayList<>();
         for (Person p: potentialVoters) {
             if (p.getAge() >= legalAgeOfVoting) {
@@ -46,10 +45,5 @@
             }
         }
         return eligible;
-=======
-        // [your code here]
-
-        return Collections.emptyList();
->>>>>>> 8bbe0227
     }
 }