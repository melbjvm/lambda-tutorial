package org.adoptopenjdk.lambda.tutorial.exercise3;

<<<<<<< HEAD
=======
/*
 * #%L
 * lambda-tutorial
 * %%
 * Copyright (C) 2013 Adopt OpenJDK
 * %%
 * This program is free software: you can redistribute it and/or modify
 * it under the terms of the GNU General Public License as
 * published by the Free Software Foundation, either version 2 of the 
 * License, or (at your option) any later version.
 * 
 * This program is distributed in the hope that it will be useful,
 * but WITHOUT ANY WARRANTY; without even the implied warranty of
 * MERCHANTABILITY or FITNESS FOR A PARTICULAR PURPOSE.  See the
 * GNU General Public License for more details.
 * 
 * You should have received a copy of the GNU General Public 
 * License along with this program.  If not, see
 * <http://www.gnu.org/licenses/gpl-2.0.html>.
 * #L%
 */

import java.util.Collections;
>>>>>>> 8bbe0227
import java.util.List;
import java.util.Set;
import java.util.stream.Collectors;

import java.util.stream.Collectors;

/**
 * Domain object representing a collection of books
 */
public class Books {
<<<<<<< HEAD

    public static List<String> titlesOf(List<Book> books) {
        return books.stream().map(b -> b.title).collect(Collectors.toList());
=======
    
    /**
     * Apply a mapping of Books to titles (Strings)
     * 
     * @param books - books to transform
     * @return list of book titles
     */
    public static List<String> titlesOf(List<Book> books) {
        // [your code here]
        
        return Collections.emptyList();
>>>>>>> 8bbe0227
    }

    /**
     * Apply a mapping of Books to their author's full names
     *  
     * @param books - books to transform
     * @return list of author full names
     */
    public static List<String> namesOfAuthorsOf(List<Book> books) {
<<<<<<< HEAD
        return books.stream().map(b -> b.author).map(Author::fullName).collect(Collectors.toList());
=======
        // [your code here]
        
        return Collections.emptyList();
>>>>>>> 8bbe0227
    }

    /**
     * Apply a mapping of Books to a unique set of their publishers
     * 
     * @param books - books to transform
     * @return set of publishers
     */
    public static Set<Publisher> publishersRepresentedBy(List<Book> books) {
        return books.stream().map(b -> b.publisher).collect(Collectors.toSet());
    }
}<|MERGE_RESOLUTION|>--- conflicted
+++ resolved
@@ -1,7 +1,5 @@
 package org.adoptopenjdk.lambda.tutorial.exercise3;
 
-<<<<<<< HEAD
-=======
 /*
  * #%L
  * lambda-tutorial
@@ -25,7 +23,6 @@
  */
 
 import java.util.Collections;
->>>>>>> 8bbe0227
 import java.util.List;
 import java.util.Set;
 import java.util.stream.Collectors;
@@ -36,23 +33,15 @@
  * Domain object representing a collection of books
  */
 public class Books {
-<<<<<<< HEAD
 
-    public static List<String> titlesOf(List<Book> books) {
-        return books.stream().map(b -> b.title).collect(Collectors.toList());
-=======
-    
     /**
      * Apply a mapping of Books to titles (Strings)
-     * 
+     *
      * @param books - books to transform
      * @return list of book titles
      */
     public static List<String> titlesOf(List<Book> books) {
-        // [your code here]
-        
-        return Collections.emptyList();
->>>>>>> 8bbe0227
+        return books.stream().map(b -> b.getTitle()).collect(Collectors.toList());
     }
 
     /**
@@ -62,13 +51,7 @@
      * @return list of author full names
      */
     public static List<String> namesOfAuthorsOf(List<Book> books) {
-<<<<<<< HEAD
-        return books.stream().map(b -> b.author).map(Author::fullName).collect(Collectors.toList());
-=======
-        // [your code here]
-        
-        return Collections.emptyList();
->>>>>>> 8bbe0227
+        return books.stream().map(b -> b.getAuthor()).map(Author::fullName).collect(Collectors.toList());
     }
 
     /**
@@ -78,6 +61,6 @@
      * @return set of publishers
      */
     public static Set<Publisher> publishersRepresentedBy(List<Book> books) {
-        return books.stream().map(b -> b.publisher).collect(Collectors.toSet());
+        return books.stream().map(b -> b.getPublisher()).collect(Collectors.toSet());
     }
 }