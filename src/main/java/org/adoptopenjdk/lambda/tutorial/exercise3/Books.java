package org.adoptopenjdk.lambda.tutorial.exercise3;

<<<<<<< HEAD
import java.util.ArrayList;
import java.util.HashSet;
=======
/*
 * #%L
 * lambda-tutorial
 * %%
 * Copyright (C) 2013 Adopt OpenJDK
 * %%
 * This program is free software: you can redistribute it and/or modify
 * it under the terms of the GNU General Public License as
 * published by the Free Software Foundation, either version 2 of the 
 * License, or (at your option) any later version.
 * 
 * This program is distributed in the hope that it will be useful,
 * but WITHOUT ANY WARRANTY; without even the implied warranty of
 * MERCHANTABILITY or FITNESS FOR A PARTICULAR PURPOSE.  See the
 * GNU General Public License for more details.
 * 
 * You should have received a copy of the GNU General Public 
 * License along with this program.  If not, see
 * <http://www.gnu.org/licenses/gpl-2.0.html>.
 * #L%
 */

import java.util.Collections;
>>>>>>> 8bbe0227
import java.util.List;
import java.util.Set;
import java.util.stream.Collectors;

import java.util.stream.Collectors;

/**
 * Domain object representing a collection of books
 */
public class Books {
<<<<<<< HEAD

    public static List<String> titlesOf(List<Book> books) {
        List<String> titles = new ArrayList<>();
        for (Book b: books) {
            titles.add(b.title);
        }

        return titles;
=======
    
    /**
     * Apply a mapping of Books to titles (Strings)
     * 
     * @param books - books to transform
     * @return list of book titles
     */
    public static List<String> titlesOf(List<Book> books) {
        // [your code here]
        
        return Collections.emptyList();
>>>>>>> 8bbe0227
    }

    /**
     * Apply a mapping of Books to their author's full names
     *  
     * @param books - books to transform
     * @return list of author full names
     */
    public static List<String> namesOfAuthorsOf(List<Book> books) {
<<<<<<< HEAD
        List<String> fullNames = new ArrayList<>();
        for (Book b: books) {
            fullNames.add(b.author.fullName());
        }

        return fullNames;
=======
        // [your code here]
        
        return Collections.emptyList();
>>>>>>> 8bbe0227
    }

    /**
     * Apply a mapping of Books to a unique set of their publishers
     * 
     * @param books - books to transform
     * @return set of publishers
     */
    public static Set<Publisher> publishersRepresentedBy(List<Book> books) {
        Set<Publisher> publishers = new HashSet<>();
        for (Book b: books) {
            publishers.add(b.publisher);
        }

        return publishers;
    }
}<|MERGE_RESOLUTION|>--- conflicted
+++ resolved
@@ -1,9 +1,10 @@
 package org.adoptopenjdk.lambda.tutorial.exercise3;
 
-<<<<<<< HEAD
 import java.util.ArrayList;
 import java.util.HashSet;
-=======
+import java.util.List;
+import java.util.Set;
+
 /*
  * #%L
  * lambda-tutorial
@@ -12,43 +13,25 @@
  * %%
  * This program is free software: you can redistribute it and/or modify
  * it under the terms of the GNU General Public License as
- * published by the Free Software Foundation, either version 2 of the 
+ * published by the Free Software Foundation, either version 2 of the
  * License, or (at your option) any later version.
- * 
+ *
  * This program is distributed in the hope that it will be useful,
  * but WITHOUT ANY WARRANTY; without even the implied warranty of
  * MERCHANTABILITY or FITNESS FOR A PARTICULAR PURPOSE.  See the
  * GNU General Public License for more details.
- * 
- * You should have received a copy of the GNU General Public 
+ *
+ * You should have received a copy of the GNU General Public
  * License along with this program.  If not, see
  * <http://www.gnu.org/licenses/gpl-2.0.html>.
  * #L%
  */
 
-import java.util.Collections;
->>>>>>> 8bbe0227
-import java.util.List;
-import java.util.Set;
-import java.util.stream.Collectors;
-
-import java.util.stream.Collectors;
-
 /**
  * Domain object representing a collection of books
  */
 public class Books {
-<<<<<<< HEAD
 
-    public static List<String> titlesOf(List<Book> books) {
-        List<String> titles = new ArrayList<>();
-        for (Book b: books) {
-            titles.add(b.title);
-        }
-
-        return titles;
-=======
-    
     /**
      * Apply a mapping of Books to titles (Strings)
      * 
@@ -56,10 +39,12 @@
      * @return list of book titles
      */
     public static List<String> titlesOf(List<Book> books) {
-        // [your code here]
-        
-        return Collections.emptyList();
->>>>>>> 8bbe0227
+        List<String> titles = new ArrayList<>();
+        for (Book b: books) {
+            titles.add(b.getTitle());
+        }
+
+        return titles;
     }
 
     /**
@@ -69,18 +54,12 @@
      * @return list of author full names
      */
     public static List<String> namesOfAuthorsOf(List<Book> books) {
-<<<<<<< HEAD
         List<String> fullNames = new ArrayList<>();
         for (Book b: books) {
-            fullNames.add(b.author.fullName());
+            fullNames.add(b.getAuthor().fullName());
         }
 
         return fullNames;
-=======
-        // [your code here]
-        
-        return Collections.emptyList();
->>>>>>> 8bbe0227
     }
 
     /**
@@ -92,7 +71,7 @@
     public static Set<Publisher> publishersRepresentedBy(List<Book> books) {
         Set<Publisher> publishers = new HashSet<>();
         for (Book b: books) {
-            publishers.add(b.publisher);
+            publishers.add(b.getPublisher());
         }
 
         return publishers;
